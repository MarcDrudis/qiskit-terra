# This code is part of Qiskit.
#
# (C) Copyright IBM 2022.
#
# This code is licensed under the Apache License, Version 2.0. You may
# obtain a copy of this license in the LICENSE.txt file in the root directory
# of this source tree or at http://www.apache.org/licenses/LICENSE-2.0.
#
# Any modifications or derivative works of this code must retain this
# copyright notice, and modified files need to carry a notice indicating
# that they have been altered from the originals.

"""Test commutation checker class ."""

import unittest
from test import QiskitTestCase  # pylint: disable=wrong-import-order

import numpy as np

from qiskit import ClassicalRegister
<<<<<<< HEAD
from qiskit.circuit import (AnnotatedOperation, ControlModifier, Gate,
                            InverseModifier, Parameter, QuantumRegister, Qubit)
from qiskit.circuit.commutation_library import SessionCommutationChecker as scc
from qiskit.circuit.library import (Barrier, CCXGate, CXGate, LinearFunction,
                                    MCXGate, Measure, Reset, RXGate, RXXGate,
                                    RZGate, SGate, XGate, ZGate)
from qiskit.dagcircuit import DAGOpNode


class NewGateCX(Gate):
    """A dummy class containing an cx gate unknown to the commutation checker's library."""

    def __init__(self):
        super().__init__("new_cx", 2, [])

    def to_matrix(self):
        return np.array([[1, 0, 0, 0], [0, 0, 0, 1], [0, 0, 1, 0], [0, 1, 0, 0]], dtype=complex)
=======
from qiskit.circuit import (
    QuantumRegister,
    Parameter,
    Qubit,
    AnnotatedOperation,
    InverseModifier,
    ControlModifier,
    Gate,
)
from qiskit.circuit.commutation_library import SessionCommutationChecker as scc
from qiskit.dagcircuit import DAGOpNode
from qiskit.circuit.library import (
    ZGate,
    XGate,
    CXGate,
    CCXGate,
    MCXGate,
    RZGate,
    Measure,
    Barrier,
    Reset,
    LinearFunction,
    SGate,
    RXXGate,
)
from test import QiskitTestCase  # pylint: disable=wrong-import-order
>>>>>>> 05f64295


class NewGateCX(Gate):
    """A dummy class containing an cx gate unknown to the commutation checker's library."""

    def __init__(self):
        super().__init__("new_cx", 2, [])

    def to_matrix(self):
        return np.array([[1, 0, 0, 0], [0, 0, 0, 1], [0, 0, 1, 0], [0, 1, 0, 0]], dtype=complex)


class TestCommutationChecker(QiskitTestCase):
    """Test CommutationChecker class."""

    def test_simple_gates(self):
        """Check simple commutation relations between gates, experimenting with
        different orders of gates, different orders of qubits, different sets of
        qubits over which gates are defined, and so on."""

        # should commute
        self.assertTrue(scc.commute(ZGate(), [0], [], CXGate(), [0, 1], []))
        # should not commute
        self.assertFalse(scc.commute(ZGate(), [1], [], CXGate(), [0, 1], []))
        # should not commute
        self.assertFalse(scc.commute(XGate(), [0], [], CXGate(), [0, 1], []))
        # should commute
        self.assertTrue(scc.commute(XGate(), [1], [], CXGate(), [0, 1], []))
        # should not commute
        self.assertFalse(scc.commute(XGate(), [1], [], CXGate(), [1, 0], []))
        # should commute
        self.assertTrue(scc.commute(XGate(), [0], [], CXGate(), [1, 0], []))
        # should commute
        self.assertTrue(scc.commute(CXGate(), [1, 0], [], XGate(), [0], []))
        # should not commute
        self.assertFalse(scc.commute(CXGate(), [1, 0], [], XGate(), [1], []))
        # should commute
        self.assertTrue(scc.commute(CXGate(), [1, 0], [], CXGate(), [1, 0], []))
        # should not commute
        self.assertFalse(scc.commute(CXGate(), [1, 0], [], CXGate(), [0, 1], []))
        # should commute
        self.assertTrue(scc.commute(CXGate(), [1, 0], [], CXGate(), [1, 2], []))
        # should not commute
        self.assertFalse(scc.commute(CXGate(), [1, 0], [], CXGate(), [2, 1], []))
        # should commute
        self.assertTrue(scc.commute(CXGate(), [1, 0], [], CXGate(), [2, 3], []))
        self.assertTrue(scc.commute(XGate(), [2], [], CCXGate(), [0, 1, 2], []))
        self.assertFalse(scc.commute(CCXGate(), [0, 1, 2], [], CCXGate(), [0, 2, 1], []))

    def test_passing_quantum_registers(self):
        """Check that passing QuantumRegisters works correctly."""
        qr = QuantumRegister(4)
        # should commute
        self.assertTrue(scc.commute(CXGate(), [qr[1], qr[0]], [], CXGate(), [qr[1], qr[2]], []))
        # should not commute
        self.assertFalse(scc.commute(CXGate(), [qr[0], qr[1]], [], CXGate(), [qr[1], qr[2]], []))

    def test_standard_gates_commutations(self):
        """Check that commutativity checker uses standard gates commutations as expected."""
        scc.clear_cached_commutations()
        self.assertTrue(scc.commute(ZGate(), [0], [], CXGate(), [0, 1], []))
        self.assertEqual(scc.num_cached_entries(), 0)

    def test_caching_positive_results(self):
        """Check that hashing positive results in commutativity checker works as expected."""
        scc.clear_cached_commutations()
        self.assertTrue(scc.commute(ZGate(), [0], [], NewGateCX(), [0, 1], []))
        self.assertGreater(scc.num_cached_entries(), 0)

    def test_caching_lookup_with_non_overlapping_qubits(self):
        """Check that commutation lookup with non-overlapping qubits works as expected."""
        scc.clear_cached_commutations()
        self.assertTrue(scc.commute(CXGate(), [0, 2], [], CXGate(), [0, 1], []))
        self.assertFalse(scc.commute(CXGate(), [0, 1], [], CXGate(), [1, 2], []))
        self.assertEqual(scc.num_cached_entries(), 0)

    def test_caching_store_and_lookup_with_non_overlapping_qubits(self):
        """Check that commutations storing and lookup with non-overlapping qubits works as expected."""
        scc_lenm = scc.num_cached_entries()
        self.assertTrue(scc.commute(NewGateCX(), [0, 2], [], CXGate(), [0, 1], []))
        self.assertFalse(scc.commute(NewGateCX(), [0, 1], [], CXGate(), [1, 2], []))
        self.assertTrue(scc.commute(NewGateCX(), [1, 4], [], CXGate(), [1, 6], []))
        self.assertFalse(scc.commute(NewGateCX(), [5, 3], [], CXGate(), [3, 1], []))
        self.assertEqual(scc.num_cached_entries(), scc_lenm + 2)

    def test_caching_negative_results(self):
        """Check that hashing negative results in commutativity checker works as expected."""
        scc.clear_cached_commutations()
        self.assertFalse(scc.commute(XGate(), [0], [], NewGateCX(), [0, 1], []))
        self.assertGreater(scc.num_cached_entries(), 0)

    def test_caching_different_qubit_sets(self):
        """Check that hashing same commutativity results over different qubit sets works as expected."""
        scc.clear_cached_commutations()
        # All the following should be cached in the same way
        # though each relation gets cached twice: (A, B) and (B, A)
        scc.commute(XGate(), [0], [], NewGateCX(), [0, 1], [])
        scc.commute(XGate(), [10], [], NewGateCX(), [10, 20], [])
        scc.commute(XGate(), [10], [], NewGateCX(), [10, 5], [])
        scc.commute(XGate(), [5], [], NewGateCX(), [5, 7], [])
        self.assertEqual(scc.num_cached_entries(), 1)

<<<<<<< HEAD
    # def test_cache_with_param_gates(self):
    #     """Check commutativity between (non-parameterized) gates with parameters."""
    #     scc.clear_cached_commutations()
    #
    #     self.assertTrue(scc.commute(RZGate(0), [0], [], XGate(), [0], []))
    #     self.assertFalse(scc.commute(RZGate(np.pi / 2), [0], [], XGate(), [0], []))
    #     self.assertTrue(scc.commute(RZGate(np.pi / 2), [0], [], RZGate(0), [0], []))
    #
    #     self.assertFalse(scc.commute(RZGate(np.pi / 2), [1], [], XGate(), [1], []))
    #     self.assertEqual(scc.num_cached_entries(), 3)

    def test_zero_rotations(self):
        """Check commutativity between (non-parameterized) gates with parameters."""
        self.assertTrue(scc.commute(RZGate(0), [0], [], XGate(), [0], []))
        self.assertTrue(scc.commute(XGate(), [0], [], RZGate(0), [0], []))
=======
    def test_cache_with_param_gates(self):
        """Check commutativity between (non-parameterized) gates with parameters."""
        scc.clear_cached_commutations()

        self.assertTrue(scc.commute(RZGate(0), [0], [], XGate(), [0], []))
        self.assertFalse(scc.commute(RZGate(np.pi / 2), [0], [], XGate(), [0], []))
        self.assertTrue(scc.commute(RZGate(np.pi / 2), [0], [], RZGate(0), [0], []))

        self.assertFalse(scc.commute(RZGate(np.pi / 2), [1], [], XGate(), [1], []))
        self.assertEqual(scc.num_cached_entries(), 3)
>>>>>>> 05f64295

    def test_gates_with_parameters(self):
        """Check commutativity between (non-parameterized) gates with parameters."""
        self.assertTrue(scc.commute(RZGate(0), [0], [], XGate(), [0], []))
        self.assertFalse(scc.commute(RZGate(np.pi / 2), [0], [], XGate(), [0], []))
        self.assertTrue(scc.commute(RZGate(np.pi / 2), [0], [], RZGate(0), [0], []))

    def test_parameterized_gates(self):
        """Check commutativity between parameterized gates, both with free and with
        bound parameters."""
        # gate that has parameters but is not considered parameterized
        rz_gate = RZGate(np.pi / 2)
        self.assertEqual(len(rz_gate.params), 1)
        self.assertFalse(rz_gate.is_parameterized())

        # gate that has parameters and is considered parameterized
        rz_gate_theta = RZGate(Parameter("Theta"))
        rx_gate_theta = RXGate(Parameter("Theta"))
        rxx_gate_theta = RXXGate(Parameter("Theta"))
        rz_gate_phi = RZGate(Parameter("Phi"))
        self.assertEqual(len(rz_gate_theta.params), 1)
        self.assertTrue(rz_gate_theta.is_parameterized())

        # gate that has no parameters and is not considered parameterized
        cx_gate = CXGate()
        self.assertEqual(len(cx_gate.params), 0)
        self.assertFalse(cx_gate.is_parameterized())

        # We should detect that these gates commute
        self.assertTrue(scc.commute(rz_gate, [0], [], cx_gate, [0, 1], []))

        # We should detect that these gates commute
        self.assertTrue(scc.commute(rz_gate, [0], [], rz_gate, [0], []))

        # We should detect that parameterized gates over disjoint qubit subsets commute
        self.assertTrue(scc.commute(rz_gate_theta, [0], [], rz_gate_theta, [1], []))

        # We should detect that parameterized gates over disjoint qubit subsets commute
        self.assertTrue(scc.commute(rz_gate_theta, [0], [], rz_gate_phi, [1], []))

<<<<<<< HEAD
=======
        # We should detect that parameterized gates over disjoint qubit subsets commute
>>>>>>> 05f64295
        self.assertTrue(scc.commute(rz_gate_theta, [2], [], cx_gate, [1, 3], []))

        # However, for now commutativity checker should return False when checking
        # commutativity between a parameterized gate and some other gate, when
        # the two gates are over intersecting qubit subsets.
        # This check should be changed if commutativity checker is extended to
        # handle parameterized gates better.
<<<<<<< HEAD
        self.assertFalse(scc.commute(rz_gate_theta, [1], [], cx_gate, [0, 1], []))
        self.assertTrue(scc.commute(rz_gate_theta, [0], [], rz_gate, [0], []))
        self.assertTrue(scc.commute(rz_gate_theta, [0], [], rz_gate_phi, [0], []))
        self.assertTrue(scc.commute(rxx_gate_theta, [0, 1], [], rx_gate_theta, [0], []))
        self.assertTrue(scc.commute(rxx_gate_theta, [0, 1], [], XGate(), [0], []))
        self.assertTrue(scc.commute(XGate(), [0], [], rxx_gate_theta, [0, 1], []))
        self.assertTrue(scc.commute(rx_gate_theta, [0], [], rxx_gate_theta, [0, 1], []))
        self.assertTrue(scc.commute(rz_gate_theta, [0], [], cx_gate, [0, 1], []))
=======
        self.assertFalse(scc.commute(rz_gate_theta, [0], [], cx_gate, [0, 1], []))

        self.assertFalse(scc.commute(rz_gate_theta, [0], [], rz_gate, [0], []))
>>>>>>> 05f64295

    def test_measure(self):
        """Check commutativity involving measures."""
        # Measure is over qubit 0, while gate is over a disjoint subset of qubits
        # We should be able to swap these.
        self.assertTrue(scc.commute(Measure(), [0], [0], CXGate(), [1, 2], []))

        # Measure and gate have intersecting set of qubits
        # We should not be able to swap these.
        self.assertFalse(scc.commute(Measure(), [0], [0], CXGate(), [0, 2], []))

        # Measures over different qubits and clbits
        self.assertTrue(scc.commute(Measure(), [0], [0], Measure(), [1], [1]))

        # Measures over different qubits but same classical bit
        # We should not be able to swap these.
        self.assertFalse(scc.commute(Measure(), [0], [0], Measure(), [1], [0]))

        # Measures over same qubits but different classical bit
        # ToDo: can we swap these?
        # Currently checker takes the safe approach and returns False.
        self.assertFalse(scc.commute(Measure(), [0], [0], Measure(), [0], [1]))

    def test_barrier(self):
        """Check commutativity involving barriers."""
        # A gate should not commute with a barrier
        # (at least if these are over intersecting qubit sets).
        self.assertFalse(scc.commute(Barrier(4), [0, 1, 2, 3], [], CXGate(), [1, 2], []))

        # Does it even make sense to have a barrier over a subset of qubits?
        # Though in this case, it probably makes sense to say that barrier and gate can be swapped.
        self.assertTrue(scc.commute(Barrier(4), [0, 1, 2, 3], [], CXGate(), [5, 6], []))

    def test_reset(self):
        """Check commutativity involving resets."""
        # A gate should not commute with reset when the qubits intersect.
        self.assertFalse(scc.commute(Reset(), [0], [], CXGate(), [0, 2], []))

        # A gate should commute with reset when the qubits are disjoint.
        self.assertTrue(scc.commute(Reset(), [0], [], CXGate(), [1, 2], []))

    def test_conditional_gates(self):
        """Check commutativity involving conditional gates."""
        qr = QuantumRegister(3)
        cr = ClassicalRegister(2)

        # Currently, in all cases commutativity checker should returns False.
        # This is definitely suboptimal.
        self.assertFalse(
            scc.commute(CXGate().c_if(cr[0], 0), [qr[0], qr[1]], [], XGate(), [qr[2]], [])
        )
        self.assertFalse(
            scc.commute(CXGate().c_if(cr[0], 0), [qr[0], qr[1]], [], XGate(), [qr[1]], [])
        )
        self.assertFalse(
            scc.commute(
                CXGate().c_if(cr[0], 0),
                [qr[0], qr[1]],
                [],
                CXGate().c_if(cr[0], 0),
                [qr[0], qr[1]],
                [],
            )
        )
        self.assertFalse(
            scc.commute(XGate().c_if(cr[0], 0), [qr[0]], [], XGate().c_if(cr[0], 1), [qr[0]], [])
        )
        self.assertFalse(scc.commute(XGate().c_if(cr[0], 0), [qr[0]], [], XGate(), [qr[0]], []))

    def test_complex_gates(self):
        """Check commutativity involving more complex gates."""
        lf1 = LinearFunction([[0, 1, 0], [1, 0, 0], [0, 0, 1]])
        lf2 = LinearFunction([[1, 0, 0], [0, 0, 1], [0, 1, 0]])

        # lf1 is equivalent to swap(0, 1), and lf2 to swap(1, 2).
        # These do not commute.
        self.assertFalse(scc.commute(lf1, [0, 1, 2], [], lf2, [0, 1, 2], []))

        lf3 = LinearFunction([[0, 1, 0], [0, 0, 1], [1, 0, 0]])
        lf4 = LinearFunction([[0, 0, 1], [1, 0, 0], [0, 1, 0]])
        # lf3 is permutation 1->2, 2->3, 3->1.
        # lf3 is the inverse permutation 1->3, 2->1, 3->2.
        # These commute.
        self.assertTrue(scc.commute(lf3, [0, 1, 2], [], lf4, [0, 1, 2], []))

    def test_equal_annotated_operations_commute(self):
        """Check commutativity involving the same annotated operation."""
        op1 = AnnotatedOperation(SGate(), [InverseModifier(), ControlModifier(1)])
        op2 = AnnotatedOperation(SGate(), [InverseModifier(), ControlModifier(1)])
        # the same, so true
        self.assertTrue(scc.commute(op1, [0, 1], [], op2, [0, 1], []))

    def test_annotated_operations_commute_with_unannotated(self):
        """Check commutativity involving annotated operations and unannotated operations."""
        op1 = AnnotatedOperation(SGate(), [InverseModifier(), ControlModifier(1)])
        op2 = AnnotatedOperation(ZGate(), [InverseModifier()])
        op3 = ZGate()
        # all true
        self.assertTrue(scc.commute(op1, [0, 1], [], op2, [1], []))
        self.assertTrue(scc.commute(op1, [0, 1], [], op3, [1], []))
        self.assertTrue(scc.commute(op2, [1], [], op3, [1], []))

    def test_utf8_gate_names(self):
        """Check compatibility of non-ascii quantum gate names."""
        g0 = RXXGate(1.234).to_mutable()
        g0.name = "すみません"

        g1 = RXXGate(2.234).to_mutable()
        g1.name = "ok_0"

        self.assertTrue(scc.commute(g0, [0, 1], [], g1, [1, 0], []))

    def test_annotated_operations_no_commute(self):
        """Check non-commutativity involving annotated operations."""
        op1 = AnnotatedOperation(XGate(), [InverseModifier(), ControlModifier(1)])
        op2 = AnnotatedOperation(XGate(), [InverseModifier()])
        # false
        self.assertFalse(scc.commute(op1, [0, 1], [], op2, [0], []))

    def test_c7x_gate(self):
        """Test wide gate works correctly."""
        qargs = [Qubit() for _ in [None] * 8]
        res = scc.commute(XGate(), qargs[:1], [], XGate().control(7), qargs, [])
        self.assertFalse(res)

    def test_wide_gates_over_nondisjoint_qubits(self):
        """Test that checking wide gates does not lead to memory problems."""
        self.assertFalse(scc.commute(MCXGate(29), list(range(30)), [], XGate(), [0], []))

    def test_wide_gates_over_disjoint_qubits(self):
        """Test that wide gates still commute when they are over disjoint sets of qubits."""
        self.assertTrue(scc.commute(MCXGate(29), list(range(30)), [], XGate(), [30], []))
        self.assertTrue(scc.commute(XGate(), [30], [], MCXGate(29), list(range(30)), []))

    def test_serialization(self):
        """Test that the commutation checker is correctly serialized"""
        import pickle

        scc.clear_cached_commutations()
        self.assertTrue(scc.commute(ZGate(), [0], [], NewGateCX(), [0, 1], []))
        cc2 = pickle.loads(pickle.dumps(scc))
        self.assertEqual(cc2.num_cached_entries(), 1)
        dop1 = DAGOpNode(ZGate(), qargs=[0], cargs=[])
        dop2 = DAGOpNode(NewGateCX(), qargs=[0, 1], cargs=[])
        cc2.commute_nodes(dop1, dop2)
        dop1 = DAGOpNode(ZGate(), qargs=[0], cargs=[])
        dop2 = DAGOpNode(CXGate(), qargs=[0, 1], cargs=[])
        cc2.commute_nodes(dop1, dop2)
        self.assertEqual(cc2.num_cached_entries(), 1)


if __name__ == "__main__":
    unittest.main()<|MERGE_RESOLUTION|>--- conflicted
+++ resolved
@@ -13,30 +13,10 @@
 """Test commutation checker class ."""
 
 import unittest
-from test import QiskitTestCase  # pylint: disable=wrong-import-order
 
 import numpy as np
 
 from qiskit import ClassicalRegister
-<<<<<<< HEAD
-from qiskit.circuit import (AnnotatedOperation, ControlModifier, Gate,
-                            InverseModifier, Parameter, QuantumRegister, Qubit)
-from qiskit.circuit.commutation_library import SessionCommutationChecker as scc
-from qiskit.circuit.library import (Barrier, CCXGate, CXGate, LinearFunction,
-                                    MCXGate, Measure, Reset, RXGate, RXXGate,
-                                    RZGate, SGate, XGate, ZGate)
-from qiskit.dagcircuit import DAGOpNode
-
-
-class NewGateCX(Gate):
-    """A dummy class containing an cx gate unknown to the commutation checker's library."""
-
-    def __init__(self):
-        super().__init__("new_cx", 2, [])
-
-    def to_matrix(self):
-        return np.array([[1, 0, 0, 0], [0, 0, 0, 1], [0, 0, 1, 0], [0, 1, 0, 0]], dtype=complex)
-=======
 from qiskit.circuit import (
     QuantumRegister,
     Parameter,
@@ -54,6 +34,7 @@
     CXGate,
     CCXGate,
     MCXGate,
+    RXGate,
     RZGate,
     Measure,
     Barrier,
@@ -63,7 +44,6 @@
     RXXGate,
 )
 from test import QiskitTestCase  # pylint: disable=wrong-import-order
->>>>>>> 05f64295
 
 
 class NewGateCX(Gate):
@@ -166,7 +146,6 @@
         scc.commute(XGate(), [5], [], NewGateCX(), [5, 7], [])
         self.assertEqual(scc.num_cached_entries(), 1)
 
-<<<<<<< HEAD
     # def test_cache_with_param_gates(self):
     #     """Check commutativity between (non-parameterized) gates with parameters."""
     #     scc.clear_cached_commutations()
@@ -182,18 +161,6 @@
         """Check commutativity between (non-parameterized) gates with parameters."""
         self.assertTrue(scc.commute(RZGate(0), [0], [], XGate(), [0], []))
         self.assertTrue(scc.commute(XGate(), [0], [], RZGate(0), [0], []))
-=======
-    def test_cache_with_param_gates(self):
-        """Check commutativity between (non-parameterized) gates with parameters."""
-        scc.clear_cached_commutations()
-
-        self.assertTrue(scc.commute(RZGate(0), [0], [], XGate(), [0], []))
-        self.assertFalse(scc.commute(RZGate(np.pi / 2), [0], [], XGate(), [0], []))
-        self.assertTrue(scc.commute(RZGate(np.pi / 2), [0], [], RZGate(0), [0], []))
-
-        self.assertFalse(scc.commute(RZGate(np.pi / 2), [1], [], XGate(), [1], []))
-        self.assertEqual(scc.num_cached_entries(), 3)
->>>>>>> 05f64295
 
     def test_gates_with_parameters(self):
         """Check commutativity between (non-parameterized) gates with parameters."""
@@ -234,10 +201,6 @@
         # We should detect that parameterized gates over disjoint qubit subsets commute
         self.assertTrue(scc.commute(rz_gate_theta, [0], [], rz_gate_phi, [1], []))
 
-<<<<<<< HEAD
-=======
-        # We should detect that parameterized gates over disjoint qubit subsets commute
->>>>>>> 05f64295
         self.assertTrue(scc.commute(rz_gate_theta, [2], [], cx_gate, [1, 3], []))
 
         # However, for now commutativity checker should return False when checking
@@ -245,7 +208,6 @@
         # the two gates are over intersecting qubit subsets.
         # This check should be changed if commutativity checker is extended to
         # handle parameterized gates better.
-<<<<<<< HEAD
         self.assertFalse(scc.commute(rz_gate_theta, [1], [], cx_gate, [0, 1], []))
         self.assertTrue(scc.commute(rz_gate_theta, [0], [], rz_gate, [0], []))
         self.assertTrue(scc.commute(rz_gate_theta, [0], [], rz_gate_phi, [0], []))
@@ -254,11 +216,6 @@
         self.assertTrue(scc.commute(XGate(), [0], [], rxx_gate_theta, [0, 1], []))
         self.assertTrue(scc.commute(rx_gate_theta, [0], [], rxx_gate_theta, [0, 1], []))
         self.assertTrue(scc.commute(rz_gate_theta, [0], [], cx_gate, [0, 1], []))
-=======
-        self.assertFalse(scc.commute(rz_gate_theta, [0], [], cx_gate, [0, 1], []))
-
-        self.assertFalse(scc.commute(rz_gate_theta, [0], [], rz_gate, [0], []))
->>>>>>> 05f64295
 
     def test_measure(self):
         """Check commutativity involving measures."""
