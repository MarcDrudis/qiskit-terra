--- conflicted
+++ resolved
@@ -74,30 +74,12 @@
         x_0 = [1.3, 0.7, 0.8, 1.9, 1.2]
         jac = rosen_der if grad else None
 
-<<<<<<< HEAD
-        # check both the deprecated optimize method and minimize method
-        for test_deprecation in [False]:
-            with self.subTest(test_deprecation=test_deprecation):
-                if test_deprecation:
-                    with self.assertWarns(DeprecationWarning):
-                        res = optimizer.optimize(len(x_0), rosen, jac, bounds, initial_point=x_0)
-                    x_opt = res[0]
-                    nfev = res[2]
-                else:
-                    res = optimizer.minimize(rosen, x_0, jac, bounds)
-                    x_opt = res.x
-                    nfev = res.nfev
-
-                np.testing.assert_array_almost_equal(x_opt, [1.0] * len(x_0), decimal=2)
-                self.assertLessEqual(nfev, max_nfev)
-=======
         res = optimizer.minimize(rosen, x_0, jac, bounds)
         x_opt = res.x
         nfev = res.nfev
 
         np.testing.assert_array_almost_equal(x_opt, [1.0] * len(x_0), decimal=2)
         self.assertLessEqual(nfev, max_nfev)
->>>>>>> 6a22ed81
 
     def test_adam(self):
         """adam test"""
