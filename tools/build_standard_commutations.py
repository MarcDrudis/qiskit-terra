# This code is part of Qiskit.
#
# (C) Copyright IBM 2017, 2023.
#
# This code is licensed under the Apache License, Version 2.0. You may
# obtain a copy of this license in the LICENSE.txt file in the root directory
# of this source tree or at http://www.apache.org/licenses/LICENSE-2.0.
#
# Any modifications or derivative works of this code must retain this
# copyright notice, and modified files need to carry a notice indicating
# that they have been altered from the originals.

"""Determines a commutation library over the unparameterizable standard gates, i.e. a dictionary for
   each pair of parameterizable standard gates and all qubit overlaps that maps to either True or False,
   depending on the present commutation relation.
"""


import itertools
from functools import lru_cache
from typing import List
<<<<<<< HEAD

=======
from qiskit.circuit import Gate, CommutationChecker
>>>>>>> 05f64295
import qiskit.circuit.library.standard_gates as stdg
from qiskit.circuit import CommutationChecker, Gate
from qiskit.circuit.library import PauliGate
from qiskit.dagcircuit import DAGOpNode

SUPPORTED_ROTATIONS = {
    "rxx": PauliGate("XX"),
    "ryy": PauliGate("YY"),
    "rzz": PauliGate("ZZ"),
    "rzx": PauliGate("XZ"),
}


@lru_cache(maxsize=10**3)
def _persistent_id(op_name: str) -> int:
    """Returns an integer id of a string that is persistent over different python executions (note that
        hash() can not be used, i.e. its value can change over two python executions)
    Args:
        op_name (str): The string whose integer id should be determined.
    Return:
        The integer id of the input string.
    """
    return int.from_bytes(bytes(op_name, encoding="utf-8"), byteorder="big", signed=True)


def _order_operations(op1, qargs1, cargs1, op2, qargs2, cargs2):
    """Orders two operations in a canonical way that is persistent over
    @different python versions and executions
    Args:
        op1: first operation.
        qargs1: first operation's qubits.
        cargs1: first operation's clbits.
        op2: second operation.
        qargs2: second operation's qubits.
        cargs2: second operation's clbits.
    Return:
        The input operations in a persistent, canonical order.
    """
    op1_tuple = (op1, qargs1, cargs1)
    op2_tuple = (op2, qargs2, cargs2)
    least_qubits_op, most_qubits_op = (
        (op1_tuple, op2_tuple) if op1.num_qubits < op2.num_qubits else (op2_tuple, op1_tuple)
    )
    # prefer operation with the least number of qubits as first key as this results in shorter keys
    if op1.num_qubits != op2.num_qubits:
        return least_qubits_op, most_qubits_op
    else:
        return (
            (op1_tuple, op2_tuple)
            if _persistent_id(op1.name) < _persistent_id(op2.name)
            else (op2_tuple, op1_tuple)
        )


def _get_relative_placement(first_qargs, second_qargs) -> tuple:
    """Determines the relative qubit placement of two gates. Note: this is NOT symmetric.

    Args:
        first_qargs (DAGOpNode): first gate
        second_qargs (DAGOpNode): second gate

    Return:
        A tuple that describes the relative qubit placement: E.g.
        _get_relative_placement(CX(0, 1), CX(1, 2)) would return (None, 0) as there is no overlap on
        the first qubit of the first gate but there is an overlap on the second qubit of the first gate,
        i.e. qubit 0 of the second gate. Likewise,
        _get_relative_placement(CX(1, 2), CX(0, 1)) would return (1, None)
    """
    qubits_g2 = {q_g1: i_g1 for i_g1, q_g1 in enumerate(second_qargs)}
    return tuple(qubits_g2.get(q_g0, None) for q_g0 in first_qargs)


@lru_cache(maxsize=10**3)
def _persistent_id(op_name: str) -> int:
    """Returns an integer id of a string that is persistent over different python executions (note that
        hash() can not be used, i.e. its value can change over two python executions)
    Args:
        op_name (str): The string whose integer id should be determined.
    Return:
        The integer id of the input string.
    """
    return int.from_bytes(bytes(op_name, encoding="utf-8"), byteorder="big", signed=True)


def _order_operations(op1, qargs1, cargs1, op2, qargs2, cargs2):
    """Orders two operations in a canonical way that is persistent over
    @different python versions and executions
    Args:
        op1: first operation.
        qargs1: first operation's qubits.
        cargs1: first operation's clbits.
        op2: second operation.
        qargs2: second operation's qubits.
        cargs2: second operation's clbits.
    Return:
        The input operations in a persistent, canonical order.
    """
    op1_tuple = (op1, qargs1, cargs1)
    op2_tuple = (op2, qargs2, cargs2)
    least_qubits_op, most_qubits_op = (
        (op1_tuple, op2_tuple) if op1.num_qubits < op2.num_qubits else (op2_tuple, op1_tuple)
    )
    # prefer operation with the least number of qubits as first key as this results in shorter keys
    if op1.num_qubits != op2.num_qubits:
        return least_qubits_op, most_qubits_op
    else:
        return (
            (op1_tuple, op2_tuple)
            if _persistent_id(op1.name) < _persistent_id(op2.name)
            else (op2_tuple, op1_tuple)
        )


def _get_relative_placement(first_qargs, second_qargs) -> tuple:
    """Determines the relative qubit placement of two gates. Note: this is NOT symmetric.

    Args:
        first_qargs (DAGOpNode): first gate
        second_qargs (DAGOpNode): second gate

    Return:
        A tuple that describes the relative qubit placement: E.g.
        _get_relative_placement(CX(0, 1), CX(1, 2)) would return (None, 0) as there is no overlap on
        the first qubit of the first gate but there is an overlap on the second qubit of the first gate,
        i.e. qubit 0 of the second gate. Likewise,
        _get_relative_placement(CX(1, 2), CX(0, 1)) would return (1, None)
    """
    qubits_g2 = {q_g1: i_g1 for i_g1, q_g1 in enumerate(second_qargs)}
    return tuple(qubits_g2.get(q_g0, None) for q_g0 in first_qargs)


@lru_cache(None)
def _get_unparameterizable_gates() -> List[Gate]:
    """Retrieve a list of non-parmaterized gates with up to 3 qubits, using the python inspection module
    Return:
        A list of non-parameterized gates to be considered in the commutation library
    """
    # These two gates may require a large runtime in later processing steps
    # blocked_types = [C3SXGate, C4XGate]
    gates = list(stdg.get_standard_gate_name_mapping().values())
    return [g for g in gates if len(g.params) == 0]


@lru_cache(None)
def _get_rotation_gates() -> List[Gate]:
    """Retrieve a list of parmaterized gates we know the commutation relations of with up
    to 3 qubits, using the python inspection module
    Return:
        A list of non-parameterized gates to be considered in the commutation library
    """
    # These two gates may require a large runtime in later processing steps
    # blocked_types = [C3SXGate, C4XGate]
    gates = list(stdg.get_standard_gate_name_mapping().values())
    return [g for g in gates if g.name in SUPPORTED_ROTATIONS]


def _generate_commutation_dict(considered_gates: List[Gate] = None) -> dict:
    """Compute the commutation relation of considered gates

    Args:
        considered_gates List[Gate]: a list of gates between which the commutation should be determined

    Return:
        A dictionary that includes the commutation relation for each
        considered pair of operations and each relative placement

    """
    commutations = {}
    cc = CommutationChecker()
    for gate0 in considered_gates:

        node0 = DAGOpNode(
            op=SUPPORTED_ROTATIONS.get(gate0.name, gate0),
            qargs=list(range(gate0.num_qubits)),
            cargs=[],
        )
        for gate1 in considered_gates:

            # only consider canonical entries
            (
                (
                    first_gate,
                    _,
                    _,
                ),
                (second_gate, _, _),
            ) = _order_operations(gate0, None, None, gate1, None, None)
            if (first_gate, second_gate) != (gate0, gate1) and gate0.name != gate1.name:
                continue

            # enumerate all relative gate placements with overlap between gate qubits
            gate_placements = itertools.permutations(
                range(gate0.num_qubits + gate1.num_qubits - 1), gate0.num_qubits
            )
            gate_pair_commutation = {}
            for permutation in gate_placements:
                permutation_list = list(permutation)
                gate1_qargs = []

                # use idx_non_overlapping qubits to represent qubits on g1 that are not connected to g0
                next_non_overlapping_qubit_idx = gate0.num_qubits
                for i in range(gate1.num_qubits):
                    if i in permutation_list:
                        gate1_qargs.append(permutation_list.index(i))
                    else:
                        gate1_qargs.append(next_non_overlapping_qubit_idx)
                        next_non_overlapping_qubit_idx += 1

                node1 = DAGOpNode(
                    op=SUPPORTED_ROTATIONS.get(gate1.name, gate1),
                    qargs=gate1_qargs,
                    cargs=[],
                )

                # replace non-overlapping qubits with None to act as a key in the commutation library
                relative_placement = _get_relative_placement(node0.qargs, node1.qargs)

                if not node0.op.is_parameterized() and not node1.op.is_parameterized():
                    # if no gate includes parameters, compute commutation relation using
                    # matrix multiplication
                    op1 = node0.op
                    qargs1 = node0.qargs
                    cargs1 = node0.cargs
                    op2 = node1.op
                    qargs2 = node1.qargs
                    cargs2 = node1.cargs
                    commutation_relation = cc.commute(
                        op1, qargs1, cargs1, op2, qargs2, cargs2, max_num_qubits=4
                    )

                    gate_pair_commutation[relative_placement] = commutation_relation
                else:
                    pass
                    # TODO

            commutations[gate0.name, gate1.name] = gate_pair_commutation
    return commutations


def _simplify_commuting_dict(commuting_dict: dict) -> dict:
    """Compress some of the commutation library entries

    Args:
        commuting_dict (dict): A commutation dictionary
    Return:
        commuting_dict (dict): A commutation dictionary with simplified entries
    """
    # Remove relative placement key if commutation is independent of relative placement
    for ops in commuting_dict.keys():
        gates_commutations = set(commuting_dict[ops].values())
        if len(gates_commutations) == 1:
            commuting_dict[ops] = next(iter(gates_commutations))

    return commuting_dict


def _dump_commuting_dict_as_python(
    commutations: dict, file_name: str = "../_standard_gates_commutations.py"
):
    """Write commutation dictionary as python object to ./qiskit/circuit/_standard_gates_commutations.py.

    Args:
        commutations (dict): a dictionary that includes the commutation relation for
        each considered pair of operations

    """
    with open(file_name, "w") as fp:
        dir_str = "standard_gates_commutations = {\n"
        for k, v in commutations.items():
            if not isinstance(v, dict):
                # pylint: disable-next=consider-using-f-string
                dir_str += '    ("{}", "{}"): {},\n'.format(*k, v)
            else:
                # pylint: disable-next=consider-using-f-string
                dir_str += '    ("{}", "{}"): {{\n'.format(*k)

                for entry_key, entry_val in v.items():
                    dir_str += f"        {entry_key}: {entry_val},\n"

                dir_str += "    },\n"
        dir_str += "}\n"
        fp.write(dir_str.replace("'", ""))


if __name__ == "__main__":
    cgates = [
        g for g in _get_unparameterizable_gates() if g.name not in ["reset", "measure", "delay"]
    ]
    cgates += _get_rotation_gates()
    commutation_dict = _generate_commutation_dict(considered_gates=cgates)
    commutation_dict = _simplify_commuting_dict(commutation_dict)
    _dump_commuting_dict_as_python(commutation_dict)<|MERGE_RESOLUTION|>--- conflicted
+++ resolved
@@ -19,13 +19,8 @@
 import itertools
 from functools import lru_cache
 from typing import List
-<<<<<<< HEAD
-
-=======
 from qiskit.circuit import Gate, CommutationChecker
->>>>>>> 05f64295
 import qiskit.circuit.library.standard_gates as stdg
-from qiskit.circuit import CommutationChecker, Gate
 from qiskit.circuit.library import PauliGate
 from qiskit.dagcircuit import DAGOpNode
 
